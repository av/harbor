--- conflicted
+++ resolved
@@ -590,27 +590,14 @@
 # --- Core Service Retrieval Functions ---
 
 # _harbor_get_docker_services_list()
-<<<<<<< HEAD
 # Retrieves a list of service names using Harbor's robust composition logic.
 # This uses compose_with_options() to get the properly merged compose configuration
 # that includes all Harbor's sophisticated file merging, capability detection,
 # cross-service files, and native service handling.
-=======
-# Retrieves a list of service names defined in Harbor's merged Docker Compose context.
-# This function uses Harbor's sophisticated compose file resolution (via Deno routines)
-# to discover all services across all compose files, including cross-service dependencies.
-# This ensures complete service discovery in Harbor's complex multi-file setup.
-#
-# DESIGN: This function EXCLUSIVELY uses Harbor's own composition routines, never falling
-# back to raw Docker Compose. This is critical for accurate service discovery in Harbor's
-# complex multi-file, hybrid orchestration environment.
-#
->>>>>>> ae4b1cac
 # Returns:
 #   A newline-separated list of Docker Compose service names to stdout.
 _harbor_get_docker_services_list() {
     local -a services=() # Local array to temporarily hold collected services.
-<<<<<<< HEAD
     if _harbor_command_exists "docker"; then
         # Use Harbor's own composition logic to get the complete merged configuration
         # The "*" wildcard ensures we get all available services with proper capability detection
@@ -620,22 +607,6 @@
             # This ensures we get all services including those from cross-service files
             mapfile -t services < <(eval "$compose_cmd config --services" 2>/dev/null || true)
         fi
-=======
-
-    # Call the Deno routine directly to avoid circular dependency
-    # The "*" wildcard ensures we get services from all compose files, respecting
-    # Harbor's file conventions, exclusion logic, and cross-service dependencies.
-    mapfile -t services < <(run_routine mergeComposeFiles --output-type=services "*" 2>/dev/null)
-
-    if [[ ${#services[@]} -gt 0 ]]; then
-        # Print each collected service on a new line. This forms the function's output stream.
-        printf '%s\n' "${services[@]}"
-    else
-        log_warn "Harbor composition routines failed to discover any services."
-        log_warn "Check that Deno is available and Harbor's routines are functioning correctly."
-        # Return empty but don't fail - let caller handle empty service list
-        return 0
->>>>>>> ae4b1cac
     fi
 }
 
@@ -665,25 +636,16 @@
 # --- Main Orchestration Function ---
 
 # _harbor_get_all_possible_services()
-<<<<<<< HEAD
 # [v22.0 - DRY Refactored Version] The canonical function to return a unique and sorted list
 # of all services Harbor knows about. This version eliminates code duplication by using
 # the existing helper function and follows DRY principles while maintaining robustness.
 # It orchestrates calls to specific retrieval functions, uses a reusable helper for
 # deduplication, and performs efficient in-place sorting without pipe subshell issues.
-=======
-# [v21.0 - Final Version] The canonical function to return a unique and sorted list
-# of all services Harbor knows about. This design embodies maximal maturity,
-# robustness, efficiency, and cleanliness.
-# It orchestrates calls to specific retrieval functions, captures their output,
-# and performs deduplication and sorting.
->>>>>>> ae4b1cac
 # Returns:
 #   A newline-separated, unique, and lexicographically sorted list of all service names to stdout.
 _harbor_get_all_possible_services() {
     # Declare an associative array to store unique service names.
     local -A unique_services_map
-<<<<<<< HEAD
 
     # 1. Collect Docker Compose services using the existing helper:
     local docker_services; docker_services=$(_harbor_get_docker_services_list)
@@ -710,31 +672,6 @@
         # Output the final sorted list:
         printf '%s\n' "${sorted_services[@]}"
     fi
-=======
-    local service # Loop variable
-
-    # 1. Collect Docker Compose services:
-    # Capture output and process line by line to avoid pipe subshell issues
-    local docker_services; docker_services=$(_harbor_get_docker_services_list)
-    while IFS= read -r service; do
-        if [[ -n "$service" ]]; then
-            unique_services_map["$service"]=1
-        fi
-    done <<< "$docker_services"
-
-    # 2. Collect Native services:
-    # Similarly capture and process native services
-    local native_services; native_services=$(_harbor_get_native_services_list)
-    while IFS= read -r service; do
-        if [[ -n "$service" ]]; then
-            unique_services_map["$service"]=1
-        fi
-    done <<< "$native_services"
-
-    # 3. Extract unique services from the associative map keys and sort:
-    # Use printf to output all services, then sort them
-    printf '%s\n' "${!unique_services_map[@]}" | sort
->>>>>>> ae4b1cac
 }
 
 has_rocm() {
